import React from 'react';
import { cn } from '~/utils/';
import Clipboard from '../svg/Clipboard';
import CheckMark from '../svg/CheckMark';
import EditIcon from '../svg/EditIcon';
import RegenerateIcon from '../svg/RegenerateIcon';

export default function HoverButtons({
  isEditting,
  enterEdit,
  copyToClipboard,
  conversation,
  isSubmitting,
  message,
  regenerate
}) {
  const { endpoint } = conversation;
  const [isCopied, setIsCopied] = React.useState(false);

  const branchingSupported =
<<<<<<< HEAD
    // azureOpenAI, openAI, chatGPTBrowser support branching, so edit enabled
    !!['azureOpenAI', 'openAI', 'chatGPTBrowser', 'google', 'gptPlugins'].find(
      (e) => e === endpoint
    ) ||
    // Sydney in bingAI supports branching, so edit enabled
    (endpoint === 'bingAI' && jailbreak);
=======
    // azureOpenAI, openAI, chatGPTBrowser support branching, so edit enabled // 5/21/23: Bing is allowing editing and Message regenerating
    !!['azureOpenAI', 'openAI', 'chatGPTBrowser', 'google', 'bingAI'].find((e) => e === endpoint);
  // Sydney in bingAI supports branching, so edit enabled
>>>>>>> 10de5041

  const editEnabled =
    !message?.error &&
    message?.isCreatedByUser &&
    !message?.searchResult &&
    !isEditting &&
    branchingSupported;

  // for now, once branching is supported, regerate will be enabled
  let regenerateEnabled =
    // !message?.error &&
    !message?.isCreatedByUser &&
    !message?.searchResult &&
    !isEditting &&
    !isSubmitting &&
    branchingSupported;

  return (
    <div className="visible mt-2 flex justify-center gap-3 self-end text-gray-400 md:gap-4 lg:absolute lg:right-0 lg:top-0 lg:mt-0 lg:translate-x-full lg:gap-1 lg:self-center lg:pl-2">
      {editEnabled ? (
        <button
          className="hover-button rounded-md p-1 hover:bg-gray-100 hover:text-gray-700 dark:text-gray-400 dark:hover:bg-gray-700 dark:hover:text-gray-200 disabled:dark:hover:text-gray-400 md:invisible md:group-hover:visible"
          onClick={enterEdit}
          type="button"
          title="edit"
        >
          {/* <button className="rounded-md p-1 hover:bg-gray-100 hover:text-gray-700 dark:text-gray-400 dark:hover:bg-gray-700 dark:hover:text-gray-200 disabled:dark:hover:text-gray-400"> */}
          <EditIcon />
        </button>
      ) : null}
      {regenerateEnabled ? (
        <button
          className="hover-button active rounded-md p-1 hover:bg-gray-100 hover:text-gray-700 dark:text-gray-400 dark:hover:bg-gray-700 dark:hover:text-gray-200 disabled:dark:hover:text-gray-400 md:invisible md:group-hover:visible"
          onClick={regenerate}
          type="button"
          title="regenerate"
        >
          {/* <button className="rounded-md p-1 hover:bg-gray-100 hover:text-gray-700 dark:text-gray-400 dark:hover:bg-gray-700 dark:hover:text-gray-200 disabled:dark:hover:text-gray-400"> */}
          <RegenerateIcon />
        </button>
      ) : null}

      <button
        className={cn(
          'hover-button rounded-md p-1 hover:bg-gray-100 hover:text-gray-700 dark:text-gray-400 dark:hover:bg-gray-700 dark:hover:text-gray-200 disabled:dark:hover:text-gray-400 md:invisible md:group-hover:visible',
          message?.isCreatedByUser ? '' : 'active'
        )}
        onClick={() => copyToClipboard(setIsCopied)}
        type="button"
        title={isCopied ? 'Copied to clipboard' : 'Copy to clipboard'}
      >
        {isCopied ? <CheckMark /> : <Clipboard />}
      </button>
    </div>
  );
}<|MERGE_RESOLUTION|>--- conflicted
+++ resolved
@@ -18,18 +18,11 @@
   const [isCopied, setIsCopied] = React.useState(false);
 
   const branchingSupported =
-<<<<<<< HEAD
-    // azureOpenAI, openAI, chatGPTBrowser support branching, so edit enabled
-    !!['azureOpenAI', 'openAI', 'chatGPTBrowser', 'google', 'gptPlugins'].find(
+    // azureOpenAI, openAI, chatGPTBrowser support branching, so edit enabled // 5/21/23: Bing is allowing editing and Message regenerating
+    !!['azureOpenAI', 'openAI', 'chatGPTBrowser', 'google', 'bingAI', 'gptPlugins'].find(
       (e) => e === endpoint
-    ) ||
-    // Sydney in bingAI supports branching, so edit enabled
-    (endpoint === 'bingAI' && jailbreak);
-=======
-    // azureOpenAI, openAI, chatGPTBrowser support branching, so edit enabled // 5/21/23: Bing is allowing editing and Message regenerating
-    !!['azureOpenAI', 'openAI', 'chatGPTBrowser', 'google', 'bingAI'].find((e) => e === endpoint);
+    );
   // Sydney in bingAI supports branching, so edit enabled
->>>>>>> 10de5041
 
   const editEnabled =
     !message?.error &&
