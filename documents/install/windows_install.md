<<<<<<<< HEAD:guides/LOCAL_INSTALL.md
# Local

## Locally run the app
========
﻿# Windows Install

### Recommended:
### **[Docker](docker.md)**
or
### **[Automated Installer (Windows)](https://github.com/fuegovic/chatgpt-clone-local-installer)**
(Includes a Startup and Update Utility)
##

<<<<<<< HEAD
>>>>>>>> main:documents/install/windows_install.md

### Install the prerequisites on your machine

  - **Download chatgpt-clone**
<<<<<<<< HEAD:guides/LOCAL_INSTALL.md
========
  - 
>>>>>>>> main:documents/install/windows_install.md
=======
## Manual Installation
### Install the prerequisites on your machine

  - **Download chatgpt-clone**
   
>>>>>>> 791b5159
    - Download the latest release here: https://github.com/danny-avila/chatgpt-clone/releases/
    - Or by clicking on the green code button in the top of the page and selecting "Download ZIP"
    - Or (Recommended if you have Git installed) pull the latest release from the main branch
    - If you downloaded a zip file, extract the content in "C:/chatgpt-clone/" 
    - **IMPORTANT : If you install the files somewhere else modify the instructions accordingly**
  
<<<<<<< HEAD
<<<<<<<< HEAD:guides/LOCAL_INSTALL.md
  - **To enable the Conversation search feature:**
    - **IF YOU DON'T WANT THIS FEATURE YOU CAN SKIP THIS STEP**

    - Download MeileSearch latest release from : https://github.com/meilisearch/meilisearch/releases
========
  - ** **Enable the Conversation search feature:**** (optional)
=======
  - **Enable the Conversation search feature:** (optional)
>>>>>>> 791b5159
		
    - Download MeiliSearch latest release from : https://github.com/meilisearch/meilisearch/releases
>>>>>>>> main:documents/install/windows_install.md
    - Copy it to "C:/chatgpt-clone/"
    - Rename the file to "meilisearch.exe"
    - Open it by double clicking on it
    - Copy the generated Master Key and save it somewhere (You will need it later)

  - **Download and Install Node.js**
<<<<<<<< HEAD:guides/LOCAL_INSTALL.md
    - Navigate to https://nodejs.org/en/download and to download the latest Node.js version for your OS (The Node.js installer includes the NPM package manager.)
  - **Create a MongoDB database**
========
    
    - Navigate to https://nodejs.org/en/download and to download the latest Node.js version for your OS (The Node.js installer includes the NPM package manager.)
    
  - **Create a MongoDB database**
    
>>>>>>>> main:documents/install/windows_install.md
    - Navigate to https://www.mongodb.com/ and Sign In or Create an account
    - Create a new project
    - Build a Database using the free plan and name the cluster (example: chatgpt-clone)
    - Use the "Username and Password" method for authentication
    - Add your current IP to the access list
    - Then in the Database Deployment tab click on Connect
    - In "Choose a connection method" select "Connect your application"
    - Driver = Node.js / Version = 4.1 or later
    - Copy the connection string and save it somewhere(you will need it later)
<<<<<<<< HEAD:guides/LOCAL_INSTALL.md
  - **Get your OpenAI API key** here: https://platform.openai.com/account/api-keys and save it somewhere safe (you will need it later)
========
    
     
  - **Get your OpenAI API key** 
	  - here: https://platform.openai.com/account/api-keys and save it somewhere safe (you will need it later)
>>>>>>>> main:documents/install/windows_install.md

  - **Get your Bing Access Token**
    - Using MS Edge, navigate to bing.com
    - Make sure you are logged in
    - Open the DevTools by pressing F12 on your keyboard
    - Click on the tab "Application" (On the left of the DevTools)
    - Expand the "Cookies" (Under "Storage")
    - You need to copy the value of the "\_U" cookie, save it somewhere, you will need it later

<<<<<<<< HEAD:guides/LOCAL_INSTALL.md
- **Create the ".env" File** You will need all your credentials, (API keys, access tokens, and Mongo Connection String, MeileSearch Master Key)
========
- **Create the ".env" File** 
You will need all your credentials, (API keys, access tokens, and Mongo Connection String, MeileSearch Master Key)
>>>>>>>> main:documents/install/windows_install.md
  - Open "C:/chatgpt-clone/api/.env.example" in a text editor
  - At this line **MONGO_URI="mongodb://127.0.0.1:27017/chatgpt-clone"**
    Replace mongodb://127.0.0.1:27017/chatgpt-clone with the MondoDB connection string you saved earlier, **remove "&w=majority" at the end**
    - It should look something like this: "MONGO_URI="mongodb+srv://username:password@chatgpt-clone.lfbcwz3.mongodb.net/?retryWrites=true"
  - At this line **OPENAI_KEY=** you need to add your openai API key
  - Add your Bing token to this line **BINGAI_TOKEN=** (needed for BingChat & Sydney)
  - If you want to enable Search, **SEARCH=TRUE** if you do not want to enable search **SEARCH=FALSE**
  - Add your previously saved MeiliSearch Master key to this line **MEILI_MASTER_KEY=** (the key is needed if search is enabled even on local install or you may encounter errors)
  - Save the file as **"C:/chatgpt-clone/api/.env"**

### Run the app

### Using the command line (in the root directory)
To setup the app:
1. Run `npm ci`
2. Run `npm run frontend`

To use the app:
1. Run `npm run backend`
2. Run `meilisearch --master-key put_your_meilesearch_Master_Key_here` (Only if SEARCH=TRUE)
3. Visit http://localhost:3080 (default port) & enjoy

#### Using a batch file

- **Make a batch file to automate the starting process**
  - Open a text editor
  - Paste the following code in a new document
  - The meilisearch executable needs to be at the root of the chatgpt-clone directory
  - Put your MeiliSearch master key instead of "your_master_key_goes_here"
  - Save the file as "C:/chatgpt-clone/chatgpt-clone.bat"
  - you can make a shortcut of this batch file and put it anywhere

```
start "MeiliSearch" cmd /k "meilisearch --master-key your_master_key_goes_here

start "ChatGPT-Clone" cmd /k "npm run backend"

REM this batch file goes at the root of the chatgpt-clone directory (C:/chatgpt-clone/)
```

<<<<<<< HEAD
<<<<<<<< HEAD:guides/LOCAL_INSTALL.md
## Update the app version

If you update the chatgpt-clone project files, mannually redo the `npm ci` and `npm run build` steps

## Locally test the app during development

### Run the app

#### Option 1: Run the app using Docker

For reproducibility and ease of use, you can use
the provided docker-compose file:

1. Comment out the portion pointing at the already built image

   ```yaml
   image: chatgptclone/app:0.3.3
   ```
   
2. Uncomment the portion pointing at the local source code

   ```yaml
   # image: node-api
   # build:
   #   context: .
   #   target: node-api
   ``` 

3. Build your local source code for the `node-api` target

   ```shell
   docker build `
     --target=node-api `
     -t node-api `
     .
   ```

4. Docker-compose up

   ```shell
   docker-compose up
   ```

#### Option 2: Run the app by installing on your machine

1. Install the prerequisites on your machine. 
   See [section above](#install-the-prerequisites-on-your-machine).

2. Run the app on your machine. 
   See [section above](#run-the-app).

### Run the tests

1. Install the global dependencies

   ```shell
   npm ci
   npx playwright install --with-deps
   ```

2. Run tests

   ```shell
   npx playwright test
   ```
   
If everything goes well, you should see a `passed` message.

<img src="https://user-images.githubusercontent.com/22865959/235321489-9be48fd6-77d4-4e21-97ad-0254e140b934.png">

# Shared

To share within network or serve as a public server, set `HOST` to `0.0.0.0` in `.env` file.
========
### Update the app version
=======
### **Update**
- run `git pull` from the root dir
- Run npm ci from root directory `npm ci`
- Build the client by running `npm run frontend`
>>>>>>> 791b5159


##

## [Go Back to ReadMe](../../README.md)
>>>>>>>> main:documents/install/windows_install.md<|MERGE_RESOLUTION|>--- conflicted
+++ resolved
@@ -1,9 +1,4 @@
-<<<<<<<< HEAD:guides/LOCAL_INSTALL.md
-# Local
-
-## Locally run the app
-========
-﻿# Windows Install
+# Windows Install
 
 ### Recommended:
 ### **[Docker](docker.md)**
@@ -12,59 +7,31 @@
 (Includes a Startup and Update Utility)
 ##
 
-<<<<<<< HEAD
->>>>>>>> main:documents/install/windows_install.md
-
-### Install the prerequisites on your machine
-
-  - **Download chatgpt-clone**
-<<<<<<<< HEAD:guides/LOCAL_INSTALL.md
-========
-  - 
->>>>>>>> main:documents/install/windows_install.md
-=======
 ## Manual Installation
 ### Install the prerequisites on your machine
 
   - **Download chatgpt-clone**
    
->>>>>>> 791b5159
     - Download the latest release here: https://github.com/danny-avila/chatgpt-clone/releases/
     - Or by clicking on the green code button in the top of the page and selecting "Download ZIP"
     - Or (Recommended if you have Git installed) pull the latest release from the main branch
     - If you downloaded a zip file, extract the content in "C:/chatgpt-clone/" 
     - **IMPORTANT : If you install the files somewhere else modify the instructions accordingly**
   
-<<<<<<< HEAD
-<<<<<<<< HEAD:guides/LOCAL_INSTALL.md
-  - **To enable the Conversation search feature:**
-    - **IF YOU DON'T WANT THIS FEATURE YOU CAN SKIP THIS STEP**
-
-    - Download MeileSearch latest release from : https://github.com/meilisearch/meilisearch/releases
-========
-  - ** **Enable the Conversation search feature:**** (optional)
-=======
   - **Enable the Conversation search feature:** (optional)
->>>>>>> 791b5159
 		
     - Download MeiliSearch latest release from : https://github.com/meilisearch/meilisearch/releases
->>>>>>>> main:documents/install/windows_install.md
     - Copy it to "C:/chatgpt-clone/"
     - Rename the file to "meilisearch.exe"
     - Open it by double clicking on it
     - Copy the generated Master Key and save it somewhere (You will need it later)
 
   - **Download and Install Node.js**
-<<<<<<<< HEAD:guides/LOCAL_INSTALL.md
-    - Navigate to https://nodejs.org/en/download and to download the latest Node.js version for your OS (The Node.js installer includes the NPM package manager.)
-  - **Create a MongoDB database**
-========
     
     - Navigate to https://nodejs.org/en/download and to download the latest Node.js version for your OS (The Node.js installer includes the NPM package manager.)
     
   - **Create a MongoDB database**
     
->>>>>>>> main:documents/install/windows_install.md
     - Navigate to https://www.mongodb.com/ and Sign In or Create an account
     - Create a new project
     - Build a Database using the free plan and name the cluster (example: chatgpt-clone)
@@ -74,14 +41,10 @@
     - In "Choose a connection method" select "Connect your application"
     - Driver = Node.js / Version = 4.1 or later
     - Copy the connection string and save it somewhere(you will need it later)
-<<<<<<<< HEAD:guides/LOCAL_INSTALL.md
-  - **Get your OpenAI API key** here: https://platform.openai.com/account/api-keys and save it somewhere safe (you will need it later)
-========
     
      
   - **Get your OpenAI API key** 
 	  - here: https://platform.openai.com/account/api-keys and save it somewhere safe (you will need it later)
->>>>>>>> main:documents/install/windows_install.md
 
   - **Get your Bing Access Token**
     - Using MS Edge, navigate to bing.com
@@ -91,12 +54,8 @@
     - Expand the "Cookies" (Under "Storage")
     - You need to copy the value of the "\_U" cookie, save it somewhere, you will need it later
 
-<<<<<<<< HEAD:guides/LOCAL_INSTALL.md
-- **Create the ".env" File** You will need all your credentials, (API keys, access tokens, and Mongo Connection String, MeileSearch Master Key)
-========
 - **Create the ".env" File** 
 You will need all your credentials, (API keys, access tokens, and Mongo Connection String, MeileSearch Master Key)
->>>>>>>> main:documents/install/windows_install.md
   - Open "C:/chatgpt-clone/api/.env.example" in a text editor
   - At this line **MONGO_URI="mongodb://127.0.0.1:27017/chatgpt-clone"**
     Replace mongodb://127.0.0.1:27017/chatgpt-clone with the MondoDB connection string you saved earlier, **remove "&w=majority" at the end**
@@ -137,92 +96,12 @@
 REM this batch file goes at the root of the chatgpt-clone directory (C:/chatgpt-clone/)
 ```
 
-<<<<<<< HEAD
-<<<<<<<< HEAD:guides/LOCAL_INSTALL.md
-## Update the app version
-
-If you update the chatgpt-clone project files, mannually redo the `npm ci` and `npm run build` steps
-
-## Locally test the app during development
-
-### Run the app
-
-#### Option 1: Run the app using Docker
-
-For reproducibility and ease of use, you can use
-the provided docker-compose file:
-
-1. Comment out the portion pointing at the already built image
-
-   ```yaml
-   image: chatgptclone/app:0.3.3
-   ```
-   
-2. Uncomment the portion pointing at the local source code
-
-   ```yaml
-   # image: node-api
-   # build:
-   #   context: .
-   #   target: node-api
-   ``` 
-
-3. Build your local source code for the `node-api` target
-
-   ```shell
-   docker build `
-     --target=node-api `
-     -t node-api `
-     .
-   ```
-
-4. Docker-compose up
-
-   ```shell
-   docker-compose up
-   ```
-
-#### Option 2: Run the app by installing on your machine
-
-1. Install the prerequisites on your machine. 
-   See [section above](#install-the-prerequisites-on-your-machine).
-
-2. Run the app on your machine. 
-   See [section above](#run-the-app).
-
-### Run the tests
-
-1. Install the global dependencies
-
-   ```shell
-   npm ci
-   npx playwright install --with-deps
-   ```
-
-2. Run tests
-
-   ```shell
-   npx playwright test
-   ```
-   
-If everything goes well, you should see a `passed` message.
-
-<img src="https://user-images.githubusercontent.com/22865959/235321489-9be48fd6-77d4-4e21-97ad-0254e140b934.png">
-
-# Shared
-
-To share within network or serve as a public server, set `HOST` to `0.0.0.0` in `.env` file.
-========
-### Update the app version
-=======
 ### **Update**
 - run `git pull` from the root dir
 - Run npm ci from root directory `npm ci`
 - Build the client by running `npm run frontend`
->>>>>>> 791b5159
 
 
 ##
 
-## [Go Back to ReadMe](../../README.md)
->>>>>>>> main:documents/install/windows_install.md+## [Go Back to ReadMe](../../README.md)